--- conflicted
+++ resolved
@@ -8,17 +8,14 @@
 CMakeCache.txt
 Makefile
 *.log
-<<<<<<< HEAD
 _deps
 CMakeFiles
 CMakeCache.txt
 *.egg-info
 cmake_install.cmake
 Makefile
-=======
 .DS_Store
 
->>>>>>> e86d5b60
 # Prerequisites
 *.d
 
